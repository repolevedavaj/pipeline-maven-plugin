--- conflicted
+++ resolved
@@ -29,12 +29,7 @@
     <parent>
         <groupId>org.jenkins-ci.plugins</groupId>
         <artifactId>pipeline-maven-parent</artifactId>
-<<<<<<< HEAD
         <version>${revision}${changelist}</version>
-=======
-        <version>3.6.5-SNAPSHOT</version>
-        <relativePath>../pom.xml</relativePath>
->>>>>>> b204135b
     </parent>
 
     <artifactId>pipeline-maven-spy</artifactId>
@@ -45,6 +40,10 @@
         Jenkins Pipeline withMaven(){} step.
     </description>
 
+    <properties>
+        <revision>3.6.5</revision>
+        <changelist>-SNAPSHOT</changelist>
+    </properties>
     <developers>
         <developer>
             <id>cleclerc</id>
