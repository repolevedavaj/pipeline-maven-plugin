--- conflicted
+++ resolved
@@ -81,17 +81,15 @@
         loadSourceCodeInGitRepository(gitRepo, "/org/jenkinsci/plugins/pipeline/maven/test/test_maven_projects/maven_hpi_project/");
     }
 
-<<<<<<< HEAD
     protected void loadMultiModuleProjectInGitRepo(GitSampleRepoRule gitRepo) throws Exception {
         loadSourceCodeInGitRepository(gitRepo, "/org/jenkinsci/plugins/pipeline/maven/test/test_maven_projects/multi_module_maven_project/");
-=======
+
     protected void loadNbmBaseMavenProjectInGitRepo(GitSampleRepoRule gitRepo) throws Exception {
         loadSourceCodeInGitRepository(gitRepo, "/org/jenkinsci/plugins/pipeline/maven/test/test_maven_projects/maven_nbm_base_project/");
     }
 
     protected void loadNbmDependencyMavenJarProjectInGitRepo(GitSampleRepoRule gitRepo) throws Exception {
         loadSourceCodeInGitRepository(gitRepo, "/org/jenkinsci/plugins/pipeline/maven/test/test_maven_projects/maven_nbm_dependency_project/");
->>>>>>> d4875121
     }
 
     protected void loadSourceCodeInGitRepository(GitSampleRepoRule gitRepo, String name) throws Exception {
