--- conflicted
+++ resolved
@@ -1,238 +1,235 @@
-/*
- * The MIT License
- *
- * Copyright (c) 2016, CloudBees, Inc.
- *
- * Permission is hereby granted, free of charge, to any person obtaining a copy
- * of this software and associated documentation files (the "Software"), to deal
- * in the Software without restriction, including without limitation the rights
- * to use, copy, modify, merge, publish, distribute, sublicense, and/or sell
- * copies of the Software, and to permit persons to whom the Software is
- * furnished to do so, subject to the following conditions:
- *
- * The above copyright notice and this permission notice shall be included in
- * all copies or substantial portions of the Software.
- *
- * THE SOFTWARE IS PROVIDED "AS IS", WITHOUT WARRANTY OF ANY KIND, EXPRESS OR
- * IMPLIED, INCLUDING BUT NOT LIMITED TO THE WARRANTIES OF MERCHANTABILITY,
- * FITNESS FOR A PARTICULAR PURPOSE AND NONINFRINGEMENT. IN NO EVENT SHALL THE
- * AUTHORS OR COPYRIGHT HOLDERS BE LIABLE FOR ANY CLAIM, DAMAGES OR OTHER
- * LIABILITY, WHETHER IN AN ACTION OF CONTRACT, TORT OR OTHERWISE, ARISING FROM,
- * OUT OF OR IN CONNECTION WITH THE SOFTWARE OR THE USE OR OTHER DEALINGS IN
- * THE SOFTWARE.
- */
-
-package org.jenkinsci.plugins.pipeline.maven;
-
-<<<<<<< HEAD
-import com.google.common.collect.ImmutableSet;
-import hudson.EnvVars;
-=======
-import hudson.model.ItemGroup;
->>>>>>> 32847d18
-import org.jenkinsci.lib.configprovider.ConfigProvider;
-import org.jenkinsci.lib.configprovider.model.Config;
-import org.jenkinsci.plugins.configfiles.ConfigFiles;
-import org.jenkinsci.plugins.configfiles.maven.GlobalMavenSettingsConfig.GlobalMavenSettingsConfigProvider;
-import org.jenkinsci.plugins.configfiles.maven.MavenSettingsConfig.MavenSettingsConfigProvider;
-import org.kohsuke.accmod.Restricted;
-import org.kohsuke.accmod.restrictions.NoExternalUse;
-import org.kohsuke.stapler.AncestorInPath;
-import org.kohsuke.stapler.DataBoundConstructor;
-import org.kohsuke.stapler.DataBoundSetter;
-
-import hudson.Extension;
-import hudson.ExtensionList;
-import hudson.FilePath;
-import hudson.Launcher;
-import hudson.model.JDK;
-import hudson.model.Run;
-import hudson.model.TaskListener;
-import hudson.tasks.Maven;
-import hudson.tasks.Maven.MavenInstallation;
-import hudson.util.ListBoxModel;
-import java.util.Set;
-import jenkins.model.Jenkins;
-import jenkins.mvn.GlobalMavenConfig;
-import jenkins.mvn.SettingsProvider;
-import org.jenkinsci.plugins.workflow.steps.Step;
-import org.jenkinsci.plugins.workflow.steps.StepContext;
-import org.jenkinsci.plugins.workflow.steps.StepDescriptor;
-import org.jenkinsci.plugins.workflow.steps.StepExecution;
-
-/**
- * Configures maven environment to use within a pipeline job by calling <tt>sh mvn</tt> or <tt>bat mvn</tt>.
- * The selected maven installation will be configured and prepended to the path.
- *
- */
-public class WithMavenStep extends Step {
-
-
-    private String mavenSettingsConfig;
-    private String mavenSettingsFilePath = "";
-    private String globalMavenSettingsConfig;
-    private String globalMavenSettingsFilePath = "";
-    private String maven;
-    private String mavenOpts = "";
-    private String jdk;
-    private String mavenLocalRepo = "";
-
-    @DataBoundConstructor
-    public WithMavenStep() {
-    }
-
-    
-    public String getMavenSettingsConfig() {
-        return mavenSettingsConfig;
-    }
-
-    @DataBoundSetter
-    public void setMavenSettingsConfig(String mavenSettingsConfig) {
-        this.mavenSettingsConfig = mavenSettingsConfig;
-    }
-
-    public String getMavenSettingsFilePath() {
-        return mavenSettingsFilePath;
-    }
-
-    @DataBoundSetter
-    public void setMavenSettingsFilePath(String mavenSettingsFilePath) {
-        this.mavenSettingsFilePath = mavenSettingsFilePath;
-    }
-
-    public String getGlobalMavenSettingsConfig() {
-        return globalMavenSettingsConfig;
-    }
-
-    @DataBoundSetter
-    public void setGlobalMavenSettingsConfig(String globalMavenSettingsConfig) {
-        this.globalMavenSettingsConfig = globalMavenSettingsConfig;
-    }
-
-    public String getGlobalMavenSettingsFilePath() {
-        return globalMavenSettingsFilePath;
-    }
-
-    @DataBoundSetter
-    public void setGlobalMavenSettingsFilePath(String globalMavenSettingsFilePath) {
-        this.globalMavenSettingsFilePath = globalMavenSettingsFilePath;
-    }
-
-    public String getMaven() {
-        return maven;
-    }
-
-    @DataBoundSetter
-    public void setMaven(String maven) {
-        this.maven = maven;
-    }
-
-    public String getMavenOpts() {
-        return mavenOpts;
-    }
-
-    @DataBoundSetter
-    public void setMavenOpts(String mavenOpts) {
-        this.mavenOpts = mavenOpts;
-    }
-
-    public String getJdk() {
-        return jdk;
-    }
-
-    @DataBoundSetter
-    public void setJdk(String jdk) {
-        this.jdk = jdk;
-    }
-
-    public String getMavenLocalRepo() {
-        return mavenLocalRepo;
-    }
-
-    @DataBoundSetter
-    public void setMavenLocalRepo(String mavenLocalRepo) {
-        this.mavenLocalRepo = mavenLocalRepo;
-    }
-
-    @Override
-    public StepExecution start(StepContext context) throws Exception {
-        return new WithMavenStepExecution(context, this);
-    }
-
-    @Extension
-    public static class DescriptorImpl extends StepDescriptor {
-
-        @Override
-        public String getFunctionName() {
-            return "withMaven";
-        }
-
-        @Override
-        public String getDisplayName() {
-            return "Provide Maven environment";
-        }
-
-        @Override
-        public boolean takesImplicitBlockArgument() {
-            return true;
-        }
-
-        @Override
-        public Set<Class<?>> getRequiredContext() {
-            return ImmutableSet.of(TaskListener.class, FilePath.class, Launcher.class, EnvVars.class, Run.class);
-        }
-
-        @Restricted(NoExternalUse.class) // Only for UI calls
-        public SettingsProvider getDefaultSettingsProvider() {
-            return GlobalMavenConfig.get().getSettingsProvider();
-        }
-        
-        private Maven.DescriptorImpl getMavenDescriptor() {
-            return Jenkins.getActiveInstance().getDescriptorByType(Maven.DescriptorImpl.class);
-        }
-
-        @Restricted(NoExternalUse.class) // Only for UI calls
-        public ListBoxModel doFillMavenItems() {
-            ListBoxModel r = new ListBoxModel();
-            r.add("--- Use system default Maven ---",null);
-            for (MavenInstallation installation : getMavenDescriptor().getInstallations()) {
-                r.add(installation.getName());
-            }
-            return r;
-        }
-
-        private JDK.DescriptorImpl getJDKDescriptor() {
-            return Jenkins.getActiveInstance().getDescriptorByType(JDK.DescriptorImpl.class);
-        }
-
-        @Restricted(NoExternalUse.class) // Only for UI calls
-        public ListBoxModel doFillJdkItems() {
-            ListBoxModel r = new ListBoxModel();
-            r.add("--- Use system default JDK ---",null);
-            for (JDK installation : getJDKDescriptor().getInstallations()) {
-                r.add(installation.getName());
-            }
-            return r;
-        }
-        
-        @Restricted(NoExternalUse.class) // Only for UI calls
-        public ListBoxModel doFillMavenSettingsConfigItems(@AncestorInPath ItemGroup context) {
-            ListBoxModel r = new ListBoxModel();
-            r.add("--- Use system default settings or file path ---",null);
-            for (Config config : ConfigFiles.getConfigsInContext(context, MavenSettingsConfigProvider.class)) {
-                r.add(config.name, config.id);
-            }
-            return r;
-        }
-
-        @Restricted(NoExternalUse.class) // Only for UI calls
-        public ListBoxModel doFillGlobalMavenSettingsConfigItems(@AncestorInPath ItemGroup context) {
-            ListBoxModel r = new ListBoxModel();
-            r.add("--- Use system default settings or file path ---",null);
-            for (Config config : ConfigFiles.getConfigsInContext(context, GlobalMavenSettingsConfigProvider.class)) {
-                r.add(config.name, config.id);
-            }
-            return r;
-        }
-    }
-}
+/*
+ * The MIT License
+ *
+ * Copyright (c) 2016, CloudBees, Inc.
+ *
+ * Permission is hereby granted, free of charge, to any person obtaining a copy
+ * of this software and associated documentation files (the "Software"), to deal
+ * in the Software without restriction, including without limitation the rights
+ * to use, copy, modify, merge, publish, distribute, sublicense, and/or sell
+ * copies of the Software, and to permit persons to whom the Software is
+ * furnished to do so, subject to the following conditions:
+ *
+ * The above copyright notice and this permission notice shall be included in
+ * all copies or substantial portions of the Software.
+ *
+ * THE SOFTWARE IS PROVIDED "AS IS", WITHOUT WARRANTY OF ANY KIND, EXPRESS OR
+ * IMPLIED, INCLUDING BUT NOT LIMITED TO THE WARRANTIES OF MERCHANTABILITY,
+ * FITNESS FOR A PARTICULAR PURPOSE AND NONINFRINGEMENT. IN NO EVENT SHALL THE
+ * AUTHORS OR COPYRIGHT HOLDERS BE LIABLE FOR ANY CLAIM, DAMAGES OR OTHER
+ * LIABILITY, WHETHER IN AN ACTION OF CONTRACT, TORT OR OTHERWISE, ARISING FROM,
+ * OUT OF OR IN CONNECTION WITH THE SOFTWARE OR THE USE OR OTHER DEALINGS IN
+ * THE SOFTWARE.
+ */
+
+package org.jenkinsci.plugins.pipeline.maven;
+
+import com.google.common.collect.ImmutableSet;
+import hudson.EnvVars;
+import hudson.model.ItemGroup;
+import org.jenkinsci.lib.configprovider.ConfigProvider;
+import org.jenkinsci.lib.configprovider.model.Config;
+import org.jenkinsci.plugins.configfiles.ConfigFiles;
+import org.jenkinsci.plugins.configfiles.maven.GlobalMavenSettingsConfig.GlobalMavenSettingsConfigProvider;
+import org.jenkinsci.plugins.configfiles.maven.MavenSettingsConfig.MavenSettingsConfigProvider;
+import org.kohsuke.accmod.Restricted;
+import org.kohsuke.accmod.restrictions.NoExternalUse;
+import org.kohsuke.stapler.AncestorInPath;
+import org.kohsuke.stapler.DataBoundConstructor;
+import org.kohsuke.stapler.DataBoundSetter;
+
+import hudson.Extension;
+import hudson.ExtensionList;
+import hudson.FilePath;
+import hudson.Launcher;
+import hudson.model.JDK;
+import hudson.model.Run;
+import hudson.model.TaskListener;
+import hudson.tasks.Maven;
+import hudson.tasks.Maven.MavenInstallation;
+import hudson.util.ListBoxModel;
+import java.util.Set;
+import jenkins.model.Jenkins;
+import jenkins.mvn.GlobalMavenConfig;
+import jenkins.mvn.SettingsProvider;
+import org.jenkinsci.plugins.workflow.steps.Step;
+import org.jenkinsci.plugins.workflow.steps.StepContext;
+import org.jenkinsci.plugins.workflow.steps.StepDescriptor;
+import org.jenkinsci.plugins.workflow.steps.StepExecution;
+
+/**
+ * Configures maven environment to use within a pipeline job by calling <tt>sh mvn</tt> or <tt>bat mvn</tt>.
+ * The selected maven installation will be configured and prepended to the path.
+ *
+ */
+public class WithMavenStep extends Step {
+
+
+    private String mavenSettingsConfig;
+    private String mavenSettingsFilePath = "";
+    private String globalMavenSettingsConfig;
+    private String globalMavenSettingsFilePath = "";
+    private String maven;
+    private String mavenOpts = "";
+    private String jdk;
+    private String mavenLocalRepo = "";
+
+    @DataBoundConstructor
+    public WithMavenStep() {
+    }
+
+    
+    public String getMavenSettingsConfig() {
+        return mavenSettingsConfig;
+    }
+
+    @DataBoundSetter
+    public void setMavenSettingsConfig(String mavenSettingsConfig) {
+        this.mavenSettingsConfig = mavenSettingsConfig;
+    }
+
+    public String getMavenSettingsFilePath() {
+        return mavenSettingsFilePath;
+    }
+
+    @DataBoundSetter
+    public void setMavenSettingsFilePath(String mavenSettingsFilePath) {
+        this.mavenSettingsFilePath = mavenSettingsFilePath;
+    }
+
+    public String getGlobalMavenSettingsConfig() {
+        return globalMavenSettingsConfig;
+    }
+
+    @DataBoundSetter
+    public void setGlobalMavenSettingsConfig(String globalMavenSettingsConfig) {
+        this.globalMavenSettingsConfig = globalMavenSettingsConfig;
+    }
+
+    public String getGlobalMavenSettingsFilePath() {
+        return globalMavenSettingsFilePath;
+    }
+
+    @DataBoundSetter
+    public void setGlobalMavenSettingsFilePath(String globalMavenSettingsFilePath) {
+        this.globalMavenSettingsFilePath = globalMavenSettingsFilePath;
+    }
+
+    public String getMaven() {
+        return maven;
+    }
+
+    @DataBoundSetter
+    public void setMaven(String maven) {
+        this.maven = maven;
+    }
+
+    public String getMavenOpts() {
+        return mavenOpts;
+    }
+
+    @DataBoundSetter
+    public void setMavenOpts(String mavenOpts) {
+        this.mavenOpts = mavenOpts;
+    }
+
+    public String getJdk() {
+        return jdk;
+    }
+
+    @DataBoundSetter
+    public void setJdk(String jdk) {
+        this.jdk = jdk;
+    }
+
+    public String getMavenLocalRepo() {
+        return mavenLocalRepo;
+    }
+
+    @DataBoundSetter
+    public void setMavenLocalRepo(String mavenLocalRepo) {
+        this.mavenLocalRepo = mavenLocalRepo;
+    }
+
+    @Override
+    public StepExecution start(StepContext context) throws Exception {
+        return new WithMavenStepExecution(context, this);
+    }
+
+    @Extension
+    public static class DescriptorImpl extends StepDescriptor {
+
+        @Override
+        public String getFunctionName() {
+            return "withMaven";
+        }
+
+        @Override
+        public String getDisplayName() {
+            return "Provide Maven environment";
+        }
+
+        @Override
+        public boolean takesImplicitBlockArgument() {
+            return true;
+        }
+
+        @Override
+        public Set<Class<?>> getRequiredContext() {
+            return ImmutableSet.of(TaskListener.class, FilePath.class, Launcher.class, EnvVars.class, Run.class);
+        }
+
+        @Restricted(NoExternalUse.class) // Only for UI calls
+        public SettingsProvider getDefaultSettingsProvider() {
+            return GlobalMavenConfig.get().getSettingsProvider();
+        }
+        
+        private Maven.DescriptorImpl getMavenDescriptor() {
+            return Jenkins.getActiveInstance().getDescriptorByType(Maven.DescriptorImpl.class);
+        }
+
+        @Restricted(NoExternalUse.class) // Only for UI calls
+        public ListBoxModel doFillMavenItems() {
+            ListBoxModel r = new ListBoxModel();
+            r.add("--- Use system default Maven ---",null);
+            for (MavenInstallation installation : getMavenDescriptor().getInstallations()) {
+                r.add(installation.getName());
+            }
+            return r;
+        }
+
+        private JDK.DescriptorImpl getJDKDescriptor() {
+            return Jenkins.getActiveInstance().getDescriptorByType(JDK.DescriptorImpl.class);
+        }
+
+        @Restricted(NoExternalUse.class) // Only for UI calls
+        public ListBoxModel doFillJdkItems() {
+            ListBoxModel r = new ListBoxModel();
+            r.add("--- Use system default JDK ---",null);
+            for (JDK installation : getJDKDescriptor().getInstallations()) {
+                r.add(installation.getName());
+            }
+            return r;
+        }
+        
+        @Restricted(NoExternalUse.class) // Only for UI calls
+        public ListBoxModel doFillMavenSettingsConfigItems(@AncestorInPath ItemGroup context) {
+            ListBoxModel r = new ListBoxModel();
+            r.add("--- Use system default settings or file path ---",null);
+            for (Config config : ConfigFiles.getConfigsInContext(context, MavenSettingsConfigProvider.class)) {
+                r.add(config.name, config.id);
+            }
+            return r;
+        }
+
+        @Restricted(NoExternalUse.class) // Only for UI calls
+        public ListBoxModel doFillGlobalMavenSettingsConfigItems(@AncestorInPath ItemGroup context) {
+            ListBoxModel r = new ListBoxModel();
+            r.add("--- Use system default settings or file path ---",null);
+            for (Config config : ConfigFiles.getConfigsInContext(context, GlobalMavenSettingsConfigProvider.class)) {
+                r.add(config.name, config.id);
+            }
+            return r;
+        }
+    }
+}